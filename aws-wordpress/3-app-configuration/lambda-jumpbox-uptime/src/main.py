--- conflicted
+++ resolved
@@ -1,9 +1,5 @@
 import sys
 def handler(event, context):
-<<<<<<< HEAD
-    print("Hello AWS! Using updated 2022.01.20! 2:12")
-=======
     print("Hello AWS! Using updated 2022.01.20! 2:18")
->>>>>>> 02235937
     print("event = {}".format(event))
     return { 'statusCode': 200 }